package:
  name: mdanalysis
  # This has to be changed after a release
<<<<<<< HEAD
  version: "0.16.2"
=======
  version: "0.17.0dev"
>>>>>>> 2b327cde

source:
   git_url: https://github.com/MDAnalysis/mdanalysis
   # git_branch: develop
   git_tag: release-0.16.2

# specify the subversion of the conda package. Defaults to 0. If you make
# changes to the conda package alone with out an increase in the source package
# version increase this number. Should be reset to 0 after a new release
build:
  number: 0

requirements:
  build:
    - python
    - setuptools
    - numpy x.x
    - cython

  run:
    - python
    - biopython
    - joblib
    - scipy
    - griddataformats
    - networkx
    - matplotlib
    - mock
    - seaborn
    - six
    - psutil
    - netcdf4
    - mmtf-python
    - scikit-learn

test:
  imports:
    - MDAnalysis
    - MDAnalysis.analysis
    - MDAnalysis.lib.c_distances_openmp
    - MDAnalysis.lib.c_distances

  commands:
    - python -c 'import MDAnalysisTests; MDAnalysisTests.run(label="full", extra_argv=["-v", "--no-open-files"])'

about:
  home: https://www.mdanalysis.org
  license: GPLv2
  license_file: package/LICENSE
  summary: 'MDAnalysis is a Python library to analyze molecular dynamics trajectories.'<|MERGE_RESOLUTION|>--- conflicted
+++ resolved
@@ -1,11 +1,7 @@
 package:
   name: mdanalysis
   # This has to be changed after a release
-<<<<<<< HEAD
-  version: "0.16.2"
-=======
   version: "0.17.0dev"
->>>>>>> 2b327cde
 
 source:
    git_url: https://github.com/MDAnalysis/mdanalysis
