# -*- Mode: python; tab-width: 4; indent-tabs-mode:nil; coding:utf-8 -*-
# vim: tabstop=4 expandtab shiftwidth=4 softtabstop=4 fileencoding=utf-8
#
# MDAnalysis --- https://www.mdanalysis.org
# Copyright (c) 2006-2017 The MDAnalysis Development Team and contributors
# (see the file AUTHORS for the full list of names)
#
# Released under the GNU Public Licence, v2 or any higher version
#
# Please cite your use of MDAnalysis in published work:
#
# R. J. Gowers, M. Linke, J. Barnoud, T. J. E. Reddy, M. N. Melo, S. L. Seyler,
# D. L. Dotson, J. Domanski, S. Buchoux, I. M. Kenney, and O. Beckstein.
# MDAnalysis: A Python package for the rapid analysis of molecular dynamics
# simulations. In S. Benthall and S. Rostrup editors, Proceedings of the 15th
# Python in Science Conference, pages 102-109, Austin, TX, 2016. SciPy.
#
# N. Michaud-Agrawal, E. J. Denning, T. B. Woolf, and O. Beckstein.
# MDAnalysis: A Toolkit for the Analysis of Molecular Dynamics Simulations.
# J. Comput. Chem. 32 (2011), 2319--2327, doi:10.1002/jcc.21787
#

from __future__ import absolute_import
import pytest
import numpy as np
from numpy.testing import assert_equal, assert_almost_equal

import itertools

import MDAnalysis as mda

<<<<<<< HEAD
from MDAnalysis.lib.mdamath import triclinic_vectors

def test_transform_StoR_pass():
=======
@pytest.mark.parametrize('coord_dtype', (np.float32, np.float64))
def test_transform_StoR_pass(coord_dtype):
>>>>>>> 9bd5b09b
    box = np.array([10, 7, 3, 45, 60, 90], dtype=np.float32)
    s = np.array([[0.5, -0.1, 0.5]], dtype=coord_dtype)

    original_r = np.array([[ 5.75,  0.36066014, 0.75000012]], dtype=np.float32)

    test_r = mda.lib.distances.transform_StoR(s, box)

    assert_equal(original_r, test_r)

<<<<<<< HEAD

def test_transform_StoR_fail():
    box = np.array([10, 7, 3, 45, 60, 90], dtype=np.float32)
    s = np.array([[0.5, -0.1, 0.5]])

    with pytest.raises(TypeError, match='S must be of type float32'):
        r = mda.lib.distances.transform_StoR(s, box)


def test_capped_distance_noresults():
    point1 = np.array([0.1, 0.1, 0.1], dtype=np.float32)
    point2 = np.array([0.95, 0.1, 0.1], dtype=np.float32)

    pairs, distances = mda.lib.distances.capped_distance(point1,
                                                        point2,
                                                        max_cutoff=0.2)

    assert_equal(len(pairs), 0)


boxes_1 = (np.array([1, 2, 3, 90, 90, 90], dtype=np.float32),  # ortho
           np.array([1, 2, 3, 30, 45, 60], dtype=np.float32),  # tri_box
           triclinic_vectors(  # tri_vecs
           np.array([1, 2, 3, 90, 90, 45], dtype=np.float32)),
           np.array([[0.5, 0.9, 1.9],  # tri_vecs_bad
                     [2.0, 0.4, 0.1],
                     [0.0, 0.6, 0.5]], dtype=np.float32))

query_1 = (np.array([0.1, 0.1, 0.1], dtype=np.float32),
           np.array([[0.1, 0.1, 0.1],
                     [0.2, 0.1, 0.1]], dtype=np.float32))

method_1 = ('bruteforce', 'pkdtree')

np.random.seed(90003)
points = (np.random.uniform(low=0, high=1.0,
                        size=(100, 3))*(boxes_1[0][:3])).astype(np.float32)


@pytest.mark.parametrize('box, query , method',
                         itertools.product(boxes_1, query_1, method_1))
def test_capped_distance_checkbrute(box, query, method):
    max_cutoff = 0.3
    # capped distance should be able to handle array of vectors
    # as well as single vectors.
    pairs, dist = mda.lib.distances.capped_distance(query,
                                                    points,
                                                    max_cutoff,
                                                    box=box,
                                                    method=method)
    if(query.shape[0] == 3):
        distances = mda.lib.distances.distance_array(query[None, :],
                                                     points, box=box)
    else:
        distances = mda.lib.distances.distance_array(query,
                                                     points, box=box)
    indices = np.where(distances < max_cutoff)

    assert_equal(pairs[:, 1], indices[1])
=======

# different boxlengths to shift a coordinate
shifts = [
    ((0, 0, 0), (0, 0, 0), (0, 0, 0), (0, 0, 0)), # no shifting
    ((1, 0, 0), (0, 1, 1), (0, 0, 1), (1, 1, 0)), # single box lengths
    ((-1, 0, 1), (0, -1, 0), (1, 0, 1), (-1, -1, -1)), # negative single
    ((4, 3, -2), (-2, 2, 2), (-5, 2, 2), (0, 2, 2)),  # multiple boxlengths
]


@pytest.mark.parametrize('shift', shifts)
@pytest.mark.parametrize('periodic', [True, False])
def test_calc_distance(shift, periodic):
    box = np.array([10, 20, 30, 90., 90., 90.], dtype=np.float32)

    coords = np.array([[1, 1, 1], [3, 1, 1]], dtype=np.float32)

    shift1, shift2, _, _ = shift

    coords[0] += shift1 * box[:3]
    coords[1] += shift2 * box[:3]

    box = box if periodic else None
    result = mda.lib.distances.calc_distance(coords[0], coords[1], box)

    reference = 2.0 if periodic else np.linalg.norm(coords[0] - coords[1])

    assert_almost_equal(result, reference, decimal=3)


@pytest.mark.parametrize('case', [
    # 90 degree angle
    (np.array([[1, 1, 1], [1, 2, 1], [2, 2, 1]], dtype=np.float32), 90.),
    # straight line / 180.
    (np.array([[1, 1, 1], [1, 2, 1], [1, 3, 1]], dtype=np.float32), 180.),
    # 45
    (np.array([[1, 1, 1], [1, 2, 1], [2, 1, 1]], dtype=np.float32), 45.),
])
@pytest.mark.parametrize('shift', shifts)
@pytest.mark.parametrize('periodic', [True, False])
def test_calc_angle(case, shift, periodic):
    def manual_angle(x, y, z):
        return np.rad2deg(mda.lib.mdamath.angle(y - x, y - z))

    box = np.array([10, 20, 30, 90., 90., 90.], dtype=np.float32)
    (a, b, c), ref = case

    shift1, shift2, shift3, _ = shift

    a += shift1 * box[:3]
    b += shift2 * box[:3]
    c += shift3 * box[:3]

    box = box if periodic else None
    result = mda.lib.distances.calc_angle(a, b, c, box)

    reference = ref if periodic else manual_angle(a, b, c)

    assert_almost_equal(result, reference, decimal=3)


@pytest.mark.parametrize('case', [
    # 0 degree angle (cis)
    (np.array([[1, 2, 1], [1, 1, 1], [2, 1, 1], [2, 2, 1]], dtype=np.float32), 0.),
    # 180 degree (trans)
    (np.array([[1, 2, 1], [1, 1, 1], [2, 1, 1], [2, 0, 1]], dtype=np.float32), 180.),
    # 90 degree
    (np.array([[1, 2, 1], [1, 1, 1], [2, 1, 1], [2, 1, 2]], dtype=np.float32), 90.),
    # other 90 degree
    (np.array([[1, 2, 1], [1, 1, 1], [2, 1, 1], [2, 1, 0]], dtype=np.float32), 90.),
    # 45 degree
    (np.array([[1, 2, 1], [1, 1, 1], [2, 1, 1], [2, 2, 2]], dtype=np.float32), 45.),
    # 135
    (np.array([[1, 2, 1], [1, 1, 1], [2, 1, 1], [2, 0, 2]], dtype=np.float32), 135.),
])
@pytest.mark.parametrize('shift', shifts)
@pytest.mark.parametrize('periodic', [True, False])
def test_calc_dihedral(case, shift, periodic):
    def manual_dihedral(a, b, c, d):
        return np.rad2deg(mda.lib.mdamath.dihedral(b - a, c - b, d - c))

    box = np.array([10., 10., 10., 90., 90., 90.], dtype=np.float32)

    (a, b, c, d), ref = case

    shift1, shift2, shift3, shift4 = shift

    a += shift1 * box[:3]
    b += shift2 * box[:3]
    c += shift3 * box[:3]
    d += shift4 * box[:3]

    box = box if periodic else None
    result = mda.lib.distances.calc_dihedral(a, b, c, d, box)

    reference = ref if periodic else manual_dihedral(a, b, c, d)

    assert_almost_equal(abs(result), abs(reference), decimal=3)
>>>>>>> 9bd5b09b
<|MERGE_RESOLUTION|>--- conflicted
+++ resolved
@@ -29,14 +29,10 @@
 
 import MDAnalysis as mda
 
-<<<<<<< HEAD
 from MDAnalysis.lib.mdamath import triclinic_vectors
 
-def test_transform_StoR_pass():
-=======
 @pytest.mark.parametrize('coord_dtype', (np.float32, np.float64))
 def test_transform_StoR_pass(coord_dtype):
->>>>>>> 9bd5b09b
     box = np.array([10, 7, 3, 45, 60, 90], dtype=np.float32)
     s = np.array([[0.5, -0.1, 0.5]], dtype=coord_dtype)
 
@@ -46,7 +42,6 @@
 
     assert_equal(original_r, test_r)
 
-<<<<<<< HEAD
 
 def test_transform_StoR_fail():
     box = np.array([10, 7, 3, 45, 60, 90], dtype=np.float32)
@@ -106,7 +101,7 @@
     indices = np.where(distances < max_cutoff)
 
     assert_equal(pairs[:, 1], indices[1])
-=======
+
 
 # different boxlengths to shift a coordinate
 shifts = [
@@ -204,5 +199,4 @@
 
     reference = ref if periodic else manual_dihedral(a, b, c, d)
 
-    assert_almost_equal(abs(result), abs(reference), decimal=3)
->>>>>>> 9bd5b09b
+    assert_almost_equal(abs(result), abs(reference), decimal=3)